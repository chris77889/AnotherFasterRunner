--- conflicted
+++ resolved
@@ -1,7 +1,7 @@
-<<<<<<< HEAD
 import datetime
 
 from django.core.exceptions import ObjectDoesNotExist
+from django.db.models import Q
 from django.utils.decorators import method_decorator
 from rest_framework.views import APIView
 from rest_framework.viewsets import GenericViewSet
@@ -60,19 +60,52 @@
         """
         pk = kwargs['pk']
         name = request.data['name']
+        if '|' in name:
+            resp = self.split(pk, name)
+        else:
+            case = models.Case.objects.get(id=pk)
+            case.id = None
+            case.name = name
+            case.save()
+
+            case_step = models.CaseStep.objects.filter(case__id=pk)
+
+            for step in case_step:
+                step.id = None
+                step.case = case
+                step.save()
+            resp = response.CASE_ADD_SUCCESS
+
+        return Response(resp)
+
+    def split(self, pk, name):
+        split_case_name = name.split('|')[0]
+        split_condition = name.split('|')[1]
+
+        # 更新原本的case长度
         case = models.Case.objects.get(id=pk)
-        case.id = None
-        case.name = name
+        case_step = models.CaseStep.objects.filter(case__id=pk, name__icontains=split_condition)
+        # case_step = case_step.filter(Q(method='config') | Q(name__icontains=split_condition))
+        case_step_length = len(case_step)
+        case.length -= case_step_length
         case.save()
 
-        case_step = models.CaseStep.objects.filter(case__id=pk)
-
-        for step in case_step:
-            step.id = None
-            step.case = case
-            step.save()
-
-        return Response(response.CASE_ADD_SUCCESS)
+        new_case = models.Case.objects.filter(name=split_case_name).last()
+        if new_case:
+            new_case.length += case_step_length
+            new_case.save()
+            case_step.update(case=new_case)
+        else:
+            # 创建一条新的case
+            case.id = None
+            case.name = split_case_name
+            case.length = case_step_length
+            case.save()
+
+            # 把原来的case_step中的case_id改成新的case_id
+            case_step.update(case=case)
+        # case_step.filter(name=).update_or_create(defaults={'case_id': case.id})
+        return response.CASE_SPILT_SUCCESS
 
     @method_decorator(request_log(level='INFO'))
     def patch(self, request, **kwargs):
@@ -187,229 +220,4 @@
             "case": serializers.CaseSerializer(instance=models.Case.objects.get(id=pk), many=False).data,
             "step": serializer.data
         }
-        return Response(resp)
-=======
-import datetime
-
-from django.core.exceptions import ObjectDoesNotExist
-from django.db.models import Q
-from django.utils.decorators import method_decorator
-from rest_framework.views import APIView
-from rest_framework.viewsets import GenericViewSet
-from fastrunner import models, serializers
-
-from rest_framework.response import Response
-from fastrunner.utils import response
-from fastrunner.utils import prepare
-from fastrunner.utils.decorator import request_log
-
-
-class TestCaseView(GenericViewSet):
-    queryset = models.Case.objects
-    serializer_class = serializers.CaseSerializer
-    tag_options = {
-        "冒烟用例": 1,
-        "集成用例": 2,
-        "监控脚本": 3
-    }
-
-    @method_decorator(request_log(level='INFO'))
-    def get(self, request):
-        """
-        查询指定CASE列表，不包含CASE STEP
-        {
-            "project": int,
-            "node": int
-        }
-        """
-        node = request.query_params["node"]
-        project = request.query_params["project"]
-        search = request.query_params["search"]
-        # update_time 降序排列
-        queryset = self.get_queryset().filter(project__id=project).order_by('-update_time')
-
-        if search != '':
-            queryset = queryset.filter(name__contains=search)
-
-        if node != '':
-            queryset = queryset.filter(relation=node)
-
-        pagination_query = self.paginate_queryset(queryset)
-        serializer = self.get_serializer(pagination_query, many=True)
-
-        return self.get_paginated_response(serializer.data)
-
-    @method_decorator(request_log(level='INFO'))
-    def copy(self, request, **kwargs):
-        """
-        pk int: test id
-        {
-            name: test name
-            relation: int
-            project: int
-        }
-        """
-        pk = kwargs['pk']
-        name = request.data['name']
-        if '|' in name:
-            resp = self.split(pk, name)
-        else:
-            case = models.Case.objects.get(id=pk)
-            case.id = None
-            case.name = name
-            case.save()
-
-            case_step = models.CaseStep.objects.filter(case__id=pk)
-
-            for step in case_step:
-                step.id = None
-                step.case = case
-                step.save()
-            resp = response.CASE_ADD_SUCCESS
-
-        return Response(resp)
-
-    def split(self, pk, name):
-        split_case_name = name.split('|')[0]
-        split_condition = name.split('|')[1]
-
-        # 更新原本的case长度
-        case = models.Case.objects.get(id=pk)
-        case_step = models.CaseStep.objects.filter(case__id=pk, name__icontains=split_condition)
-        # case_step = case_step.filter(Q(method='config') | Q(name__icontains=split_condition))
-        case_step_length = len(case_step)
-        case.length -= case_step_length
-        case.save()
-
-        new_case = models.Case.objects.filter(name=split_case_name).last()
-        if new_case:
-            new_case.length += case_step_length
-            new_case.save()
-            case_step.update(case=new_case)
-        else:
-            # 创建一条新的case
-            case.id = None
-            case.name = split_case_name
-            case.length = case_step_length
-            case.save()
-
-            # 把原来的case_step中的case_id改成新的case_id
-            case_step.update(case=case)
-        # case_step.filter(name=).update_or_create(defaults={'case_id': case.id})
-        return response.CASE_SPILT_SUCCESS
-
-    @method_decorator(request_log(level='INFO'))
-    def patch(self, request, **kwargs):
-        """
-        更新测试用例集
-        {
-            name: str
-            id: int
-            body: []
-            project: int
-        }
-        """
-
-        pk = kwargs['pk']
-        project = request.data.pop("project")
-        body = request.data.pop('body')
-        relation = request.data.pop("relation")
-
-        if models.Case.objects.exclude(id=pk). \
-                filter(name=request.data['name'],
-                       project__id=project,
-                       relation=relation).first():
-            return Response(response.CASE_EXISTS)
-
-        case = models.Case.objects.get(id=pk)
-
-        prepare.update_casestep(body, case)
-
-        request.data['tag'] = self.tag_options[request.data['tag']]
-        models.Case.objects.filter(id=pk).update(update_time=datetime.datetime.now(), **request.data)
-
-        return Response(response.CASE_UPDATE_SUCCESS)
-
-    @method_decorator(request_log(level='INFO'))
-    def post(self, request):
-        """
-        新增测试用例集
-        {
-            name: str
-            project: int,
-            relation: int,
-            tag:str
-            body: [{
-                id: int,
-                project: int,
-                name: str,
-                method: str,
-                url: str
-            }]
-        }
-        """
-
-        try:
-            pk = request.data['project']
-            request.data['project'] = models.Project.objects.get(id=pk)
-
-        except KeyError:
-            return Response(response.KEY_MISS)
-
-        except ObjectDoesNotExist:
-            return Response(response.PROJECT_NOT_EXISTS)
-
-        body = request.data.pop('body')
-
-        request.data['tag'] = self.tag_options[request.data['tag']]
-        models.Case.objects.create(**request.data)
-
-        case = models.Case.objects.filter(**request.data).first()
-
-        prepare.generate_casestep(body, case)
-
-        return Response(response.CASE_ADD_SUCCESS)
-
-    @method_decorator(request_log(level='INFO'))
-    def delete(self, request, **kwargs):
-        """
-        pk: test id delete single
-        [{id:int}] delete batch
-        """
-        pk = kwargs.get('pk')
-
-        try:
-            if pk:
-                prepare.case_end(pk)
-            else:
-                for content in request.data:
-                    prepare.case_end(content['id'])
-
-        except ObjectDoesNotExist:
-            return Response(response.SYSTEM_ERROR)
-
-        return Response(response.CASE_DELETE_SUCCESS)
-
-
-class CaseStepView(APIView):
-    """
-    测试用例step操作视图
-    """
-
-    @method_decorator(request_log(level='INFO'))
-    def get(self, request, **kwargs):
-        """
-        返回用例集信息
-        """
-        pk = kwargs['pk']
-
-        queryset = models.CaseStep.objects.filter(case__id=pk).order_by('step')
-
-        serializer = serializers.CaseStepSerializer(instance=queryset, many=True)
-
-        resp = {
-            "case": serializers.CaseSerializer(instance=models.Case.objects.get(id=pk), many=False).data,
-            "step": serializer.data
-        }
-        return Response(resp)
->>>>>>> 1b0d3697
+        return Response(resp)