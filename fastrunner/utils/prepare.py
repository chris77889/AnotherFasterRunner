from fastrunner import models
from fastrunner.utils.parser import Format
from djcelery import models as celery_models


def get_counter(model, pk=None):
    """
    统计相关表长度
    """
    if pk:
        return model.objects.filter(project__id=pk).count()
    else:
        return model.objects.count()


def get_project_detail(pk):
    """
    项目详细统计信息
    """
    api_count = get_counter(models.API, pk=pk)
    case_count = get_counter(models.Case, pk=pk)
    config_count = get_counter(models.Config, pk=pk)
    variables_count = get_counter(models.Variables, pk=pk)
    report_count = get_counter(models.Report, pk=pk)
    host_count = get_counter(models.HostIP, pk=pk)
<<<<<<< HEAD
    # plan_count = get_counter(models.Plan, pk=pk)
=======
>>>>>>> 2c4a2e8b
    task_count = celery_models.PeriodicTask.objects.filter(description=pk).count()

    return {
        "api_count": api_count,
        "case_count": case_count,
        "task_count": task_count,
        "config_count": config_count,
        "variables_count": variables_count,
        "report_count": report_count,
<<<<<<< HEAD
        "host_count":host_count,
        # "plan_count": plan_count
=======
        "host_count":host_count
>>>>>>> 2c4a2e8b
    }


def project_init(project):
    """新建项目初始化
    """

    # 自动生成默认debugtalk.py
    models.Debugtalk.objects.create(project=project)
    # 自动生成API tree
    models.Relation.objects.create(project=project)
    # 自动生成Test Tree
    models.Relation.objects.create(project=project, type=2)


def project_end(project):
    """删除项目相关表 filter不会报异常 最好不用get
    """
    models.Debugtalk.objects.filter(project=project).delete()
    models.Config.objects.filter(project=project).delete()
    models.API.objects.filter(project=project).delete()
    models.Relation.objects.filter(project=project).delete()
    models.Report.objects.filter(project=project).delete()
    models.Variables.objects.filter(project=project).delete()
    celery_models.PeriodicTask.objects.filter(description=project).delete()

    case = models.Case.objects.filter(project=project).values_list('id')

    for case_id in case:
        models.CaseStep.objects.filter(case__id=case_id).delete()


def tree_end(params, project):
    """
    project: Project Model
    params: {
        node: int,
        type: int
    }
    """
    type = params['type']
    node = params['node']

    if type == 1:
        models.API.objects. \
            filter(relation=node, project=project).delete()

    # remove node testcase
    elif type == 2:
        case = models.Case.objects. \
            filter(relation=node, project=project).values('id')

        for case_id in case:
            models.CaseStep.objects.filter(case__id=case_id['id']).delete()
            models.Case.objects.filter(id=case_id['id']).delete()


def update_casestep(body, case):
    step_list = list(models.CaseStep.objects.filter(case=case).values('id'))

    for index in range(len(body)):

        test = body[index]
        try:
            format_http = Format(test['newBody'])
            format_http.parse()
            name = format_http.name
            new_body = format_http.testcase
            url = format_http.url
            method = format_http.method

        except KeyError:
            if 'case' in test.keys():
                case_step = models.CaseStep.objects.get(id=test['id'])
            elif test["body"]["method"] == "config":
                case_step = models.Config.objects.get(name=test['body']['name'])
            else:
                case_step = models.API.objects.get(id=test['id'])

            new_body = eval(case_step.body)
            name = test['body']['name']

            if case_step.name != name:
                new_body['name'] = name

            if test["body"]["method"] == "config":
                url = ""
                method = "config"
            else:
                url = test['body']['url']
                method = test['body']['method']

        kwargs = {
            "name": name,
            "body": new_body,
            "url": url,
            "method": method,
            "step": index,
        }
        if 'case' in test.keys():
            models.CaseStep.objects.filter(id=test['id']).update(**kwargs)
            step_list.remove({"id": test['id']})
        else:
            kwargs['case'] = case
            models.CaseStep.objects.create(**kwargs)

    #  去掉多余的step
    for content in step_list:
        models.CaseStep.objects.filter(id=content['id']).delete()


def generate_casestep(body, case):
    """
    生成用例集步骤
    [{
        id: int,
        project: int,
        name: str,
        method: str,
        url: str
    }]

    """
    #  index也是case step的执行顺序

    for index in range(len(body)):

        test = body[index]
        try:
            format_http = Format(test['newBody'])
            format_http.parse()
            name = format_http.name
            new_body = format_http.testcase
            url = format_http.url
            method = format_http.method

        except KeyError:
            if test["body"]["method"] == "config":
                name = test["body"]["name"]
                method = test["body"]["method"]
                config = models.Config.objects.get(name=name)
                url = config.base_url
                new_body = eval(config.body)
            else:
                api = models.API.objects.get(id=test['id'])
                new_body = eval(api.body)
                name = test['body']['name']

                if api.name != name:
                    new_body['name'] = name

                url = test['body']['url']
                method = test['body']['method']

        kwargs = {
            "name": name,
            "body": new_body,
            "url": url,
            "method": method,
            "step": index,
            "case": case
        }

        models.CaseStep.objects.create(**kwargs)


def case_end(pk):
    """
    pk: int case id
    """
    models.CaseStep.objects.filter(case__id=pk).delete()
    models.Case.objects.filter(id=pk).delete()
<|MERGE_RESOLUTION|>--- conflicted
+++ resolved
@@ -1,216 +1,208 @@
-from fastrunner import models
-from fastrunner.utils.parser import Format
-from djcelery import models as celery_models
-
-
-def get_counter(model, pk=None):
-    """
-    统计相关表长度
-    """
-    if pk:
-        return model.objects.filter(project__id=pk).count()
-    else:
-        return model.objects.count()
-
-
-def get_project_detail(pk):
-    """
-    项目详细统计信息
-    """
-    api_count = get_counter(models.API, pk=pk)
-    case_count = get_counter(models.Case, pk=pk)
-    config_count = get_counter(models.Config, pk=pk)
-    variables_count = get_counter(models.Variables, pk=pk)
-    report_count = get_counter(models.Report, pk=pk)
-    host_count = get_counter(models.HostIP, pk=pk)
-<<<<<<< HEAD
-    # plan_count = get_counter(models.Plan, pk=pk)
-=======
->>>>>>> 2c4a2e8b
-    task_count = celery_models.PeriodicTask.objects.filter(description=pk).count()
-
-    return {
-        "api_count": api_count,
-        "case_count": case_count,
-        "task_count": task_count,
-        "config_count": config_count,
-        "variables_count": variables_count,
-        "report_count": report_count,
-<<<<<<< HEAD
-        "host_count":host_count,
-        # "plan_count": plan_count
-=======
-        "host_count":host_count
->>>>>>> 2c4a2e8b
-    }
-
-
-def project_init(project):
-    """新建项目初始化
-    """
-
-    # 自动生成默认debugtalk.py
-    models.Debugtalk.objects.create(project=project)
-    # 自动生成API tree
-    models.Relation.objects.create(project=project)
-    # 自动生成Test Tree
-    models.Relation.objects.create(project=project, type=2)
-
-
-def project_end(project):
-    """删除项目相关表 filter不会报异常 最好不用get
-    """
-    models.Debugtalk.objects.filter(project=project).delete()
-    models.Config.objects.filter(project=project).delete()
-    models.API.objects.filter(project=project).delete()
-    models.Relation.objects.filter(project=project).delete()
-    models.Report.objects.filter(project=project).delete()
-    models.Variables.objects.filter(project=project).delete()
-    celery_models.PeriodicTask.objects.filter(description=project).delete()
-
-    case = models.Case.objects.filter(project=project).values_list('id')
-
-    for case_id in case:
-        models.CaseStep.objects.filter(case__id=case_id).delete()
-
-
-def tree_end(params, project):
-    """
-    project: Project Model
-    params: {
-        node: int,
-        type: int
-    }
-    """
-    type = params['type']
-    node = params['node']
-
-    if type == 1:
-        models.API.objects. \
-            filter(relation=node, project=project).delete()
-
-    # remove node testcase
-    elif type == 2:
-        case = models.Case.objects. \
-            filter(relation=node, project=project).values('id')
-
-        for case_id in case:
-            models.CaseStep.objects.filter(case__id=case_id['id']).delete()
-            models.Case.objects.filter(id=case_id['id']).delete()
-
-
-def update_casestep(body, case):
-    step_list = list(models.CaseStep.objects.filter(case=case).values('id'))
-
-    for index in range(len(body)):
-
-        test = body[index]
-        try:
-            format_http = Format(test['newBody'])
-            format_http.parse()
-            name = format_http.name
-            new_body = format_http.testcase
-            url = format_http.url
-            method = format_http.method
-
-        except KeyError:
-            if 'case' in test.keys():
-                case_step = models.CaseStep.objects.get(id=test['id'])
-            elif test["body"]["method"] == "config":
-                case_step = models.Config.objects.get(name=test['body']['name'])
-            else:
-                case_step = models.API.objects.get(id=test['id'])
-
-            new_body = eval(case_step.body)
-            name = test['body']['name']
-
-            if case_step.name != name:
-                new_body['name'] = name
-
-            if test["body"]["method"] == "config":
-                url = ""
-                method = "config"
-            else:
-                url = test['body']['url']
-                method = test['body']['method']
-
-        kwargs = {
-            "name": name,
-            "body": new_body,
-            "url": url,
-            "method": method,
-            "step": index,
-        }
-        if 'case' in test.keys():
-            models.CaseStep.objects.filter(id=test['id']).update(**kwargs)
-            step_list.remove({"id": test['id']})
-        else:
-            kwargs['case'] = case
-            models.CaseStep.objects.create(**kwargs)
-
-    #  去掉多余的step
-    for content in step_list:
-        models.CaseStep.objects.filter(id=content['id']).delete()
-
-
-def generate_casestep(body, case):
-    """
-    生成用例集步骤
-    [{
-        id: int,
-        project: int,
-        name: str,
-        method: str,
-        url: str
-    }]
-
-    """
-    #  index也是case step的执行顺序
-
-    for index in range(len(body)):
-
-        test = body[index]
-        try:
-            format_http = Format(test['newBody'])
-            format_http.parse()
-            name = format_http.name
-            new_body = format_http.testcase
-            url = format_http.url
-            method = format_http.method
-
-        except KeyError:
-            if test["body"]["method"] == "config":
-                name = test["body"]["name"]
-                method = test["body"]["method"]
-                config = models.Config.objects.get(name=name)
-                url = config.base_url
-                new_body = eval(config.body)
-            else:
-                api = models.API.objects.get(id=test['id'])
-                new_body = eval(api.body)
-                name = test['body']['name']
-
-                if api.name != name:
-                    new_body['name'] = name
-
-                url = test['body']['url']
-                method = test['body']['method']
-
-        kwargs = {
-            "name": name,
-            "body": new_body,
-            "url": url,
-            "method": method,
-            "step": index,
-            "case": case
-        }
-
-        models.CaseStep.objects.create(**kwargs)
-
-
-def case_end(pk):
-    """
-    pk: int case id
-    """
-    models.CaseStep.objects.filter(case__id=pk).delete()
-    models.Case.objects.filter(id=pk).delete()
+from fastrunner import models
+from fastrunner.utils.parser import Format
+from djcelery import models as celery_models
+
+
+def get_counter(model, pk=None):
+    """
+    统计相关表长度
+    """
+    if pk:
+        return model.objects.filter(project__id=pk).count()
+    else:
+        return model.objects.count()
+
+
+def get_project_detail(pk):
+    """
+    项目详细统计信息
+    """
+    api_count = get_counter(models.API, pk=pk)
+    case_count = get_counter(models.Case, pk=pk)
+    config_count = get_counter(models.Config, pk=pk)
+    variables_count = get_counter(models.Variables, pk=pk)
+    report_count = get_counter(models.Report, pk=pk)
+    host_count = get_counter(models.HostIP, pk=pk)
+    # plan_count = get_counter(models.Plan, pk=pk)
+    task_count = celery_models.PeriodicTask.objects.filter(description=pk).count()
+
+    return {
+        "api_count": api_count,
+        "case_count": case_count,
+        "task_count": task_count,
+        "config_count": config_count,
+        "variables_count": variables_count,
+        "report_count": report_count,
+        "host_count":host_count,
+    }
+
+
+def project_init(project):
+    """新建项目初始化
+    """
+
+    # 自动生成默认debugtalk.py
+    models.Debugtalk.objects.create(project=project)
+    # 自动生成API tree
+    models.Relation.objects.create(project=project)
+    # 自动生成Test Tree
+    models.Relation.objects.create(project=project, type=2)
+
+
+def project_end(project):
+    """删除项目相关表 filter不会报异常 最好不用get
+    """
+    models.Debugtalk.objects.filter(project=project).delete()
+    models.Config.objects.filter(project=project).delete()
+    models.API.objects.filter(project=project).delete()
+    models.Relation.objects.filter(project=project).delete()
+    models.Report.objects.filter(project=project).delete()
+    models.Variables.objects.filter(project=project).delete()
+    celery_models.PeriodicTask.objects.filter(description=project).delete()
+
+    case = models.Case.objects.filter(project=project).values_list('id')
+
+    for case_id in case:
+        models.CaseStep.objects.filter(case__id=case_id).delete()
+
+
+def tree_end(params, project):
+    """
+    project: Project Model
+    params: {
+        node: int,
+        type: int
+    }
+    """
+    type = params['type']
+    node = params['node']
+
+    if type == 1:
+        models.API.objects. \
+            filter(relation=node, project=project).delete()
+
+    # remove node testcase
+    elif type == 2:
+        case = models.Case.objects. \
+            filter(relation=node, project=project).values('id')
+
+        for case_id in case:
+            models.CaseStep.objects.filter(case__id=case_id['id']).delete()
+            models.Case.objects.filter(id=case_id['id']).delete()
+
+
+def update_casestep(body, case):
+    step_list = list(models.CaseStep.objects.filter(case=case).values('id'))
+
+    for index in range(len(body)):
+
+        test = body[index]
+        try:
+            format_http = Format(test['newBody'])
+            format_http.parse()
+            name = format_http.name
+            new_body = format_http.testcase
+            url = format_http.url
+            method = format_http.method
+
+        except KeyError:
+            if 'case' in test.keys():
+                case_step = models.CaseStep.objects.get(id=test['id'])
+            elif test["body"]["method"] == "config":
+                case_step = models.Config.objects.get(name=test['body']['name'])
+            else:
+                case_step = models.API.objects.get(id=test['id'])
+
+            new_body = eval(case_step.body)
+            name = test['body']['name']
+
+            if case_step.name != name:
+                new_body['name'] = name
+
+            if test["body"]["method"] == "config":
+                url = ""
+                method = "config"
+            else:
+                url = test['body']['url']
+                method = test['body']['method']
+
+        kwargs = {
+            "name": name,
+            "body": new_body,
+            "url": url,
+            "method": method,
+            "step": index,
+        }
+        if 'case' in test.keys():
+            models.CaseStep.objects.filter(id=test['id']).update(**kwargs)
+            step_list.remove({"id": test['id']})
+        else:
+            kwargs['case'] = case
+            models.CaseStep.objects.create(**kwargs)
+
+    #  去掉多余的step
+    for content in step_list:
+        models.CaseStep.objects.filter(id=content['id']).delete()
+
+
+def generate_casestep(body, case):
+    """
+    生成用例集步骤
+    [{
+        id: int,
+        project: int,
+        name: str,
+        method: str,
+        url: str
+    }]
+
+    """
+    #  index也是case step的执行顺序
+
+    for index in range(len(body)):
+
+        test = body[index]
+        try:
+            format_http = Format(test['newBody'])
+            format_http.parse()
+            name = format_http.name
+            new_body = format_http.testcase
+            url = format_http.url
+            method = format_http.method
+
+        except KeyError:
+            if test["body"]["method"] == "config":
+                name = test["body"]["name"]
+                method = test["body"]["method"]
+                config = models.Config.objects.get(name=name)
+                url = config.base_url
+                new_body = eval(config.body)
+            else:
+                api = models.API.objects.get(id=test['id'])
+                new_body = eval(api.body)
+                name = test['body']['name']
+
+                if api.name != name:
+                    new_body['name'] = name
+
+                url = test['body']['url']
+                method = test['body']['method']
+
+        kwargs = {
+            "name": name,
+            "body": new_body,
+            "url": url,
+            "method": method,
+            "step": index,
+            "case": case
+        }
+
+        models.CaseStep.objects.create(**kwargs)
+
+
+def case_end(pk):
+    """
+    pk: int case id
+    """
+    models.CaseStep.objects.filter(case__id=pk).delete()
+    models.Case.objects.filter(id=pk).delete()