"""
Django settings for FasterRunner project.

Generated by 'django-admin startproject' using Django 2.1.

For more information on this file, see
https://docs.djangoproject.com/en/2.1/topics/settings/

For the full list of settings and their values, see
https://docs.djangoproject.com/en/2.1/ref/settings/
"""

import os

# Build paths inside the project like this: os.path.join(BASE_DIR, ...)
BASE_DIR = os.path.dirname(os.path.dirname(os.path.abspath(__file__)))

# Quick-start development settings - unsuitable for production
# See https://docs.djangoproject.com/en/2.1/howto/deployment/checklist/

# SECURITY WARNING: keep the secret key used in production secret!
SECRET_KEY = 'e$od9f28jce8q47u3raik$(e%$@lff6r89ux+=f!e1a$e42+#7'

# SECURITY WARNING: don't run with debug turned on in production!

<<<<<<< HEAD
DEBUG = False
=======
# DEBUG = False
DEBUG = True

>>>>>>> f02a5af0


ALLOWED_HOSTS = ['*']

# Token Settings
INVALID_TIME = 60 * 60 * 24

# Application definition

INSTALLED_APPS = [
    'django.contrib.admin',
    'django.contrib.auth',
    'django.contrib.contenttypes',
    'django.contrib.sessions',
    'django.contrib.messages',
    'django.contrib.staticfiles',
    'fastrunner.apps.FastrunnerConfig',
    'fastuser',
    'fasttask',
    'rest_framework',
    'corsheaders'
]

MIDDLEWARE = [
    'django.middleware.security.SecurityMiddleware',
    'django.contrib.sessions.middleware.SessionMiddleware',
    'corsheaders.middleware.CorsMiddleware',
    'django.middleware.common.CommonMiddleware',
    'django.contrib.auth.middleware.AuthenticationMiddleware',
    'django.contrib.messages.middleware.MessageMiddleware',
    'django.middleware.clickjacking.XFrameOptionsMiddleware',
]

ROOT_URLCONF = 'FasterRunner.urls'

TEMPLATES = [
    {
        'BACKEND': 'django.template.backends.django.DjangoTemplates',
        'DIRS': [os.path.join(BASE_DIR, 'templates')],
        'APP_DIRS': True,
        'OPTIONS': {
            'context_processors': [
                'django.template.context_processors.debug',
                'django.template.context_processors.request',
                'django.contrib.auth.context_processors.auth',
                'django.contrib.messages.context_processors.messages',
            ],
        },
    },
]

WSGI_APPLICATION = 'FasterRunner.wsgi.application'

# Database
# https://docs.djangoproject.com/en/2.1/ref/settings/#databases


DATABASES = {
    'default': {
        'ENGINE': 'django.db.backends.mysql',
        'NAME': 'fastrunner',  # 新建数据库名
        'USER': 'root',  # 数据库登录名
        'PASSWORD': 'root',  # 数据库登录密码
    }
}

AUTH_PASSWORD_VALIDATORS = [
    {
        'NAME': 'django.contrib.auth.password_validation.UserAttributeSimilarityValidator',
    },
    {
        'NAME': 'django.contrib.auth.password_validation.MinimumLengthValidator',
    },
    {
        'NAME': 'django.contrib.auth.password_validation.CommonPasswordValidator',
    },
    {
        'NAME': 'django.contrib.auth.password_validation.NumericPasswordValidator',
    },
]

# Internationalization
# https://docs.djangoproject.com/en/2.1/topics/i18n/

LANGUAGE_CODE = 'zh-Hans'

TIME_ZONE = 'Asia/Shanghai'

USE_I18N = True

USE_L10N = True

USE_TZ = False


# Static files (CSS, JavaScript, Images)
# https://docs.djangoproject.com/en/2.1/howto/static-files/

STATIC_URL = '/static/'

# rest_framework config

REST_FRAMEWORK = {
    'DEFAULT_AUTHENTICATION_CLASSES': ['FasterRunner.auth.Authenticator'],
    'UNAUTHENTICATED_USER': None,
    'UNAUTHENTICATED_TOKEN': None,
    # json form 渲染
    'DEFAULT_PARSER_CLASSES': ['rest_framework.parsers.JSONParser',
                               'rest_framework.parsers.FormParser',
                               'rest_framework.parsers.MultiPartParser',
                               'rest_framework.parsers.FileUploadParser',
                               ],
    'DEFAULT_PAGINATION_CLASS': 'FasterRunner.pagination.MyPageNumberPagination',
}

CORS_ALLOW_CREDENTIALS = True
CORS_ORIGIN_ALLOW_ALL = True
CORS_ORIGIN_WHITELIST = ()

CORS_ALLOW_METHODS = (
    'DELETE',
    'GET',
    'OPTIONS',
    'PATCH',
    'POST',
    'PUT',
    'VIEW',
)

CORS_ALLOW_HEADERS = (
    'accept',
    'accept-encoding',
    'authorization',
    'content-type',
    'dnt',
    'origin',
    'user-agent',
    'x-csrftoken',
    'x-requested-with',
)
<|MERGE_RESOLUTION|>--- conflicted
+++ resolved
@@ -23,13 +23,8 @@
 
 # SECURITY WARNING: don't run with debug turned on in production!
 
-<<<<<<< HEAD
-DEBUG = False
-=======
 # DEBUG = False
 DEBUG = True
-
->>>>>>> f02a5af0
 
 
 ALLOWED_HOSTS = ['*']
